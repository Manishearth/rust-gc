use std::ptr;
use std::mem;
use std::cell::{Cell, RefCell};
use trace::Trace;

const INITIAL_THRESHOLD: usize = 100;

// after collection we want the the ratio of used/total to be no
// greater than this (the threshold grows exponentially, to avoid
// quadratic behavior when the heap is growing linearly with the
// number of `new` calls):
const USED_SPACE_RATIO: f64 = 0.7;

struct GcState {
    bytes_allocated: usize,
<<<<<<< HEAD
    boxes_start: Option<Box<GcBox<Trace + 'static>>>,
    boxes_end: *mut Option<Box<GcBox<Trace + 'static>>>,
=======
    threshold: usize,
    boxes_start: Option<Box<GcBoxTrait + 'static>>,
    boxes_end: *mut Option<Box<GcBoxTrait + 'static>>,
>>>>>>> 92152c3e
}

/// Whether or not the thread is currently in the sweep phase of garbage collection
/// During this phase, attempts to dereference a Gc<T> pointer will trigger a panic
thread_local!(static GC_SWEEPING: Cell<bool> = Cell::new(false));

/// The garbage collector's internal state.
thread_local!(static GC_STATE: RefCell<GcState> = RefCell::new(GcState {
    bytes_allocated: 0,
    threshold: INITIAL_THRESHOLD,
    boxes_start: None,
    boxes_end: ptr::null_mut(),
}));

pub struct GcBoxHeader {
    // XXX This is horribly space inefficient - not sure if we care
    // We are using a word word bool - there is a full 63 bits of unused data :(
    roots: Cell<usize>,
    next: Option<Box<GcBox<Trace + 'static>>>,
    marked: Cell<bool>,
}

pub struct GcBox<T: Trace + ?Sized + 'static> {
    header: GcBoxHeader,
    data: T,
}

impl<T: Trace> GcBox<T> {
    /// Allocate a garbage collected GcBox on the heap,
    /// and append it to the thread local GcBox chain.
    ///
    /// The GcBox allocated this way starts it's life
    /// rooted.
    pub fn new(value: T) -> *mut GcBox<T> {
        GC_STATE.with(|_st| {
            let mut st = _st.borrow_mut();

            // XXX We should probably be more clever about collecting
            if st.bytes_allocated > st.threshold {
                collect_garbage(&mut *st);

                if st.bytes_allocated as f64 > st.threshold as f64 * USED_SPACE_RATIO  {
                    // we didn't collect enough, so increase the
                    // threshold for next time, to avoid thrashing the
                    // collector too much/behaving quadratically.
                    st.threshold = (st.bytes_allocated as f64 / USED_SPACE_RATIO) as usize
                }
            }

            let mut gcbox = Box::new(GcBox {
                header: GcBoxHeader {
                    roots: Cell::new(1),
                    marked: Cell::new(false),
                    next: None,
                },
                data: value,
            });

            let gcbox_ptr = &mut *gcbox as *mut _;

            let next_boxes_end = &mut gcbox.header.next as *mut _;
            if st.boxes_end.is_null() {
                assert!(st.boxes_start.is_none(),
                        "If something had been allocated, boxes_end would be set");
                // The next place we're going to add something!
                st.boxes_end = next_boxes_end;
                st.boxes_start = Some(gcbox);
            } else {
                unsafe {
                    *st.boxes_end = Some(gcbox);
                }
                st.boxes_end = next_boxes_end;
            }

            // We allocated some bytes! Let's record it
            st.bytes_allocated += mem::size_of::<GcBox<T>>();

            // Return the pointer to the newly allocated data
            gcbox_ptr
        })
    }
}

impl<T: Trace + ?Sized> GcBox<T> {
    /// Mark this GcBox, and trace through it's data
    pub unsafe fn trace_inner(&self) {
        let marked = self.header.marked.get();
        if !marked {
            self.header.marked.set(true);
            self.data.trace();
        }
    }

    /// Increase the root count on this GcBox.
    /// Roots prevent the GcBox from being destroyed by
    /// the garbage collector.
    pub unsafe fn root_inner(&self) {
        self.header.roots.set(self.header.roots.get() + 1);
    }

    /// Decrease the root count on this GcBox.
    /// Roots prevent the GcBox from being destroyed by
    /// the garbage collector.
    pub unsafe fn unroot_inner(&self) {
        self.header.roots.set(self.header.roots.get() - 1);
    }

    /// Get the value form the GcBox
    pub fn value(&self) -> &T {
        // XXX This may be too expensive, but will help catch errors with
        // accessing Gc values in destructors.
        GC_SWEEPING.with(|sweeping| assert!(!sweeping.get(),
                                            "Gc pointers may be invalid when GC is running"));
        &self.data
    }

    fn header_mut(&mut self) -> &mut GcBoxHeader {
        &mut self.header
    }
    fn size_of(&self) -> usize { mem::size_of_val(self) }
}

/// Collect some garbage!
fn collect_garbage(st: &mut GcState) {
    let mut next_node = &mut st.boxes_start
        as *mut Option<Box<GcBox<Trace + 'static>>>;

    // Mark
    loop {
        if let Some(ref mut node) = *unsafe { &mut *next_node } {
            {
                let header = node.header_mut();
                next_node = &mut header.next as *mut _;

                // If it doesn't have roots - we can abort now
                if header.roots.get() == 0 { continue }
            }
            // We trace in a different scope such that node isn't
            // mutably borrowed anymore
            unsafe { node.trace_inner(); }
        } else { break }
    }

    GC_SWEEPING.with(|collecting| collecting.set(true));

    let mut next_node = &mut st.boxes_start
        as *mut Option<Box<GcBox<Trace + 'static>>>;

    // Sweep
    loop {
        if let Some(ref mut node) = *unsafe { &mut *next_node } {
            let size = node.size_of();
            let header = node.header_mut();

            if header.marked.get() {
                // This node has already been marked - we're done!
                header.marked.set(false);
                next_node = &mut header.next;
            } else {
                // The node wasn't marked - we need to delete it
                st.bytes_allocated -= size;
                let mut tmp = None;
                mem::swap(&mut tmp, &mut header.next);
                mem::swap(&mut tmp, unsafe { &mut *next_node });

                // At this point, the node is destroyed if it exists due to tmp dropping
            }
        } else { break }
    }

    // Update the end pointer to point to the correct location
    st.boxes_end = next_node;

    // XXX This should probably be done with some kind of finally guard
    GC_SWEEPING.with(|collecting| collecting.set(false));
}

/// Immediately trigger a garbage collection on the current thread.
pub fn force_collect() {
    GC_STATE.with(|_st| {
        let mut st = _st.borrow_mut();
        collect_garbage(&mut *st);
    });
}<|MERGE_RESOLUTION|>--- conflicted
+++ resolved
@@ -13,14 +13,9 @@
 
 struct GcState {
     bytes_allocated: usize,
-<<<<<<< HEAD
+    threshold: usize,
     boxes_start: Option<Box<GcBox<Trace + 'static>>>,
     boxes_end: *mut Option<Box<GcBox<Trace + 'static>>>,
-=======
-    threshold: usize,
-    boxes_start: Option<Box<GcBoxTrait + 'static>>,
-    boxes_end: *mut Option<Box<GcBoxTrait + 'static>>,
->>>>>>> 92152c3e
 }
 
 /// Whether or not the thread is currently in the sweep phase of garbage collection
